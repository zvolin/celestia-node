package store

import (
	"context"
	"fmt"
	"os"

<<<<<<< HEAD
	"golang.org/x/exp/mmap"

	"github.com/celestiaorg/celestia-app/pkg/wrapper"
	"github.com/celestiaorg/nmt"
=======
>>>>>>> 17e98216
	"github.com/celestiaorg/rsmt2d"

	"github.com/celestiaorg/celestia-node/share"
)

<<<<<<< HEAD
var _ File = (*EdsFile)(nil)

type EdsFile struct {
	path string
	hdr  *Header
	fl   fileBackend
}

// OpenEdsFile opens an existing file. File has to be closed after usage.
func OpenEdsFile(path string) (*EdsFile, error) {
	f, err := mmap.Open(path)
	if err != nil {
		return nil, err
	}

	h, err := ReadHeader(f)
	if err != nil {
		return nil, err
	}

	// TODO(WWondertan): Validate header
	return &EdsFile{
		path: path,
		hdr:  h,
		fl:   f,
	}, nil
}

func CreateEdsFile(path string, eds *rsmt2d.ExtendedDataSquare) (*EdsFile, error) {
	f, err := os.Create(path)
	if err != nil {
		return nil, err
	}

	h := &Header{
		shareSize:  uint16(len(eds.GetCell(0, 0))), // TODO: rsmt2d should expose this field
		squareSize: uint16(eds.Width()),
		version:    FileV0,
	}

	if _, err = h.WriteTo(f); err != nil {
		return nil, err
	}

	for i := uint(0); i < eds.Width(); i++ {
		for j := uint(0); j < eds.Width(); j++ {
			// TODO: Implemented buffered write through io.CopyBuffer
			shr := eds.GetCell(i, j)
			if _, err := f.Write(shr); err != nil {
				return nil, err
			}
		}
	}

	return &EdsFile{
		path: path,
		fl:   f,
		hdr:  h,
	}, f.Sync()
}

func (f *EdsFile) Size() int {
	return f.hdr.SquareSize()
}

func (f *EdsFile) Close() error {
	return f.fl.Close()
}

func (f *EdsFile) Header() *Header {
	return f.hdr
}

func (f *EdsFile) AxisHalf(_ context.Context, axisType rsmt2d.Axis, axisIdx int) ([]share.Share, error) {
	axis, err := f.axis(axisType, axisIdx)
	if err != nil {
		return nil, err
	}
	return axis[:f.Size()/2], nil
}

func (f *EdsFile) axis(axisType rsmt2d.Axis, axisIdx int) ([]share.Share, error) {
	switch axisType {
	case rsmt2d.Col:
		return f.readCol(axisIdx)
	case rsmt2d.Row:
		return f.readRow(axisIdx)
	}
	return nil, fmt.Errorf("unknown axis")
}

func (f *EdsFile) readRow(idx int) ([]share.Share, error) {
	shrLn := int(f.hdr.shareSize)
	odsLn := int(f.hdr.squareSize)

	shrs := make([]share.Share, odsLn)

	pos := idx * odsLn
	offset := pos*shrLn + HeaderSize

	axsData := make([]byte, odsLn*shrLn)
	if _, err := f.fl.ReadAt(axsData, int64(offset)); err != nil {
		return nil, err
	}

	for i := range shrs {
		shrs[i] = axsData[i*shrLn : (i+1)*shrLn]
	}
	return shrs, nil
}

func (f *EdsFile) readCol(idx int) ([]share.Share, error) {
	shrLn := int(f.hdr.shareSize)
	odsLn := int(f.hdr.squareSize)

	shrs := make([]share.Share, odsLn)

	for i := 0; i < odsLn; i++ {
		pos := idx + i*odsLn
		offset := pos*shrLn + HeaderSize

		shr := make(share.Share, shrLn)
		if _, err := f.fl.ReadAt(shr, int64(offset)); err != nil {
			return nil, err
		}
		shrs[i] = shr
	}
	return shrs, nil
}

func (f *EdsFile) Share(
	_ context.Context,
	axisType rsmt2d.Axis,
	axisIdx, shrIdx int,
) (share.Share, nmt.Proof, error) {
	shares, err := f.axis(axisType, axisIdx)
	if err != nil {
		return nil, nmt.Proof{}, err
	}

	tree := wrapper.NewErasuredNamespacedMerkleTree(uint64(f.Size()/2), uint(axisIdx))
	for _, shr := range shares {
		err := tree.Push(shr)
		if err != nil {
			return nil, nmt.Proof{}, err
		}
	}

	proof, err := tree.ProveRange(shrIdx, shrIdx+1)
	if err != nil {
		return nil, nmt.Proof{}, err
	}

	return shares[shrIdx], proof, nil
}

func (f *EdsFile) Data(_ context.Context, namespace share.Namespace, rowIdx int) (share.NamespacedRow, error) {
	shares, err := f.axis(rsmt2d.Row, rowIdx)
	if err != nil {
		return share.NamespacedRow{}, err
	}
	return ndDateFromShares(shares, namespace, rowIdx)
}

func (f *EdsFile) EDS(_ context.Context) (*rsmt2d.ExtendedDataSquare, error) {
	shrLn := int(f.hdr.shareSize)
	odsLn := int(f.hdr.squareSize)

	buf := make([]byte, odsLn*odsLn*shrLn)
	if _, err := f.fl.ReadAt(buf, HeaderSize); err != nil {
		return nil, err
	}

	shrs := make([][]byte, odsLn*odsLn)
	for i := 0; i < odsLn; i++ {
		for j := 0; j < odsLn; j++ {
			pos := i*odsLn + j
			shrs[pos] = buf[pos*shrLn : (pos+1)*shrLn]
		}
	}

	treeFn := wrapper.NewConstructor(uint64(f.hdr.squareSize / 2))
	return rsmt2d.ImportExtendedDataSquare(shrs, share.DefaultRSMT2DCodec(), treeFn)
}
=======
type EdsFile interface {
	io.Closer
	// Size returns square size of the file.
	Size() int
	// Share returns share and corresponding proof for the given axis and share index in this axis.
	Share(ctx context.Context, x, y int, proofType ProofType) (*share.ShareWithProof, error)
	// AxisHalf returns shares for the first half of the axis of the given type and index.
	AxisHalf(ctx context.Context, axisType rsmt2d.Axis, axisIdx int) ([]share.Share, error)
	// Data returns data for the given namespace and row index.
	Data(ctx context.Context, namespace share.Namespace, rowIdx int) (share.NamespacedRow, error)
	// EDS returns extended data square stored in the file.
	EDS(ctx context.Context) (*rsmt2d.ExtendedDataSquare, error)
}

// ProofType represents type of proof that should be computed for the share.
type ProofType int

const (
	// ProofTypeAny indicates that any proof could be computed for the share.
	ProofTypeAny ProofType = iota
	// ProofTypeRow indicates that only row inclusion proof should be computed for the share.
	ProofTypeRow
	// ProofTypeColumn indicates that only column inclusion proof should be computed for the share.
	ProofTypeColumn
)
>>>>>>> 17e98216
<|MERGE_RESOLUTION|>--- conflicted
+++ resolved
@@ -2,230 +2,23 @@
 
 import (
 	"context"
-	"fmt"
-	"os"
+	"io"
 
-<<<<<<< HEAD
-	"golang.org/x/exp/mmap"
-
-	"github.com/celestiaorg/celestia-app/pkg/wrapper"
-	"github.com/celestiaorg/nmt"
-=======
->>>>>>> 17e98216
 	"github.com/celestiaorg/rsmt2d"
 
 	"github.com/celestiaorg/celestia-node/share"
 )
 
-<<<<<<< HEAD
-var _ File = (*EdsFile)(nil)
-
-type EdsFile struct {
-	path string
-	hdr  *Header
-	fl   fileBackend
-}
-
-// OpenEdsFile opens an existing file. File has to be closed after usage.
-func OpenEdsFile(path string) (*EdsFile, error) {
-	f, err := mmap.Open(path)
-	if err != nil {
-		return nil, err
-	}
-
-	h, err := ReadHeader(f)
-	if err != nil {
-		return nil, err
-	}
-
-	// TODO(WWondertan): Validate header
-	return &EdsFile{
-		path: path,
-		hdr:  h,
-		fl:   f,
-	}, nil
-}
-
-func CreateEdsFile(path string, eds *rsmt2d.ExtendedDataSquare) (*EdsFile, error) {
-	f, err := os.Create(path)
-	if err != nil {
-		return nil, err
-	}
-
-	h := &Header{
-		shareSize:  uint16(len(eds.GetCell(0, 0))), // TODO: rsmt2d should expose this field
-		squareSize: uint16(eds.Width()),
-		version:    FileV0,
-	}
-
-	if _, err = h.WriteTo(f); err != nil {
-		return nil, err
-	}
-
-	for i := uint(0); i < eds.Width(); i++ {
-		for j := uint(0); j < eds.Width(); j++ {
-			// TODO: Implemented buffered write through io.CopyBuffer
-			shr := eds.GetCell(i, j)
-			if _, err := f.Write(shr); err != nil {
-				return nil, err
-			}
-		}
-	}
-
-	return &EdsFile{
-		path: path,
-		fl:   f,
-		hdr:  h,
-	}, f.Sync()
-}
-
-func (f *EdsFile) Size() int {
-	return f.hdr.SquareSize()
-}
-
-func (f *EdsFile) Close() error {
-	return f.fl.Close()
-}
-
-func (f *EdsFile) Header() *Header {
-	return f.hdr
-}
-
-func (f *EdsFile) AxisHalf(_ context.Context, axisType rsmt2d.Axis, axisIdx int) ([]share.Share, error) {
-	axis, err := f.axis(axisType, axisIdx)
-	if err != nil {
-		return nil, err
-	}
-	return axis[:f.Size()/2], nil
-}
-
-func (f *EdsFile) axis(axisType rsmt2d.Axis, axisIdx int) ([]share.Share, error) {
-	switch axisType {
-	case rsmt2d.Col:
-		return f.readCol(axisIdx)
-	case rsmt2d.Row:
-		return f.readRow(axisIdx)
-	}
-	return nil, fmt.Errorf("unknown axis")
-}
-
-func (f *EdsFile) readRow(idx int) ([]share.Share, error) {
-	shrLn := int(f.hdr.shareSize)
-	odsLn := int(f.hdr.squareSize)
-
-	shrs := make([]share.Share, odsLn)
-
-	pos := idx * odsLn
-	offset := pos*shrLn + HeaderSize
-
-	axsData := make([]byte, odsLn*shrLn)
-	if _, err := f.fl.ReadAt(axsData, int64(offset)); err != nil {
-		return nil, err
-	}
-
-	for i := range shrs {
-		shrs[i] = axsData[i*shrLn : (i+1)*shrLn]
-	}
-	return shrs, nil
-}
-
-func (f *EdsFile) readCol(idx int) ([]share.Share, error) {
-	shrLn := int(f.hdr.shareSize)
-	odsLn := int(f.hdr.squareSize)
-
-	shrs := make([]share.Share, odsLn)
-
-	for i := 0; i < odsLn; i++ {
-		pos := idx + i*odsLn
-		offset := pos*shrLn + HeaderSize
-
-		shr := make(share.Share, shrLn)
-		if _, err := f.fl.ReadAt(shr, int64(offset)); err != nil {
-			return nil, err
-		}
-		shrs[i] = shr
-	}
-	return shrs, nil
-}
-
-func (f *EdsFile) Share(
-	_ context.Context,
-	axisType rsmt2d.Axis,
-	axisIdx, shrIdx int,
-) (share.Share, nmt.Proof, error) {
-	shares, err := f.axis(axisType, axisIdx)
-	if err != nil {
-		return nil, nmt.Proof{}, err
-	}
-
-	tree := wrapper.NewErasuredNamespacedMerkleTree(uint64(f.Size()/2), uint(axisIdx))
-	for _, shr := range shares {
-		err := tree.Push(shr)
-		if err != nil {
-			return nil, nmt.Proof{}, err
-		}
-	}
-
-	proof, err := tree.ProveRange(shrIdx, shrIdx+1)
-	if err != nil {
-		return nil, nmt.Proof{}, err
-	}
-
-	return shares[shrIdx], proof, nil
-}
-
-func (f *EdsFile) Data(_ context.Context, namespace share.Namespace, rowIdx int) (share.NamespacedRow, error) {
-	shares, err := f.axis(rsmt2d.Row, rowIdx)
-	if err != nil {
-		return share.NamespacedRow{}, err
-	}
-	return ndDateFromShares(shares, namespace, rowIdx)
-}
-
-func (f *EdsFile) EDS(_ context.Context) (*rsmt2d.ExtendedDataSquare, error) {
-	shrLn := int(f.hdr.shareSize)
-	odsLn := int(f.hdr.squareSize)
-
-	buf := make([]byte, odsLn*odsLn*shrLn)
-	if _, err := f.fl.ReadAt(buf, HeaderSize); err != nil {
-		return nil, err
-	}
-
-	shrs := make([][]byte, odsLn*odsLn)
-	for i := 0; i < odsLn; i++ {
-		for j := 0; j < odsLn; j++ {
-			pos := i*odsLn + j
-			shrs[pos] = buf[pos*shrLn : (pos+1)*shrLn]
-		}
-	}
-
-	treeFn := wrapper.NewConstructor(uint64(f.hdr.squareSize / 2))
-	return rsmt2d.ImportExtendedDataSquare(shrs, share.DefaultRSMT2DCodec(), treeFn)
-}
-=======
 type EdsFile interface {
 	io.Closer
 	// Size returns square size of the file.
 	Size() int
 	// Share returns share and corresponding proof for the given axis and share index in this axis.
-	Share(ctx context.Context, x, y int, proofType ProofType) (*share.ShareWithProof, error)
+	Share(ctx context.Context, x, y int) (*share.ShareWithProof, error)
 	// AxisHalf returns shares for the first half of the axis of the given type and index.
 	AxisHalf(ctx context.Context, axisType rsmt2d.Axis, axisIdx int) ([]share.Share, error)
 	// Data returns data for the given namespace and row index.
 	Data(ctx context.Context, namespace share.Namespace, rowIdx int) (share.NamespacedRow, error)
 	// EDS returns extended data square stored in the file.
 	EDS(ctx context.Context) (*rsmt2d.ExtendedDataSquare, error)
-}
-
-// ProofType represents type of proof that should be computed for the share.
-type ProofType int
-
-const (
-	// ProofTypeAny indicates that any proof could be computed for the share.
-	ProofTypeAny ProofType = iota
-	// ProofTypeRow indicates that only row inclusion proof should be computed for the share.
-	ProofTypeRow
-	// ProofTypeColumn indicates that only column inclusion proof should be computed for the share.
-	ProofTypeColumn
-)
->>>>>>> 17e98216
+}