--- conflicted
+++ resolved
@@ -16,12 +16,8 @@
 	mh "github.com/multiformats/go-multihash"
 	mhcore "github.com/multiformats/go-multihash/core"
 
-<<<<<<< HEAD
-	"github.com/celestiaorg/celestia-app/pkg/appconsts"
-=======
 	"github.com/celestiaorg/celestia-app/v2/pkg/appconsts"
 	"github.com/celestiaorg/celestia-app/v2/pkg/da"
->>>>>>> 0dac7600
 	"github.com/celestiaorg/nmt"
 
 	"github.com/celestiaorg/celestia-node/share"
@@ -162,12 +158,12 @@
 
 // Translate transforms square coordinates into IPLD NMT tree path to a leaf node.
 // It also adds randomization to evenly spread fetching from Rows and Columns.
-func Translate(roots *share.AxisRoots, row, col int) (cid.Cid, int) {
+func Translate(dah *da.DataAvailabilityHeader, row, col int) (cid.Cid, int) {
 	if rand.Intn(2) == 0 { //nolint:gosec
-		return MustCidFromNamespacedSha256(roots.ColumnRoots[col]), row
+		return MustCidFromNamespacedSha256(dah.ColumnRoots[col]), row
 	}
 
-	return MustCidFromNamespacedSha256(roots.RowRoots[row]), col
+	return MustCidFromNamespacedSha256(dah.RowRoots[row]), col
 }
 
 // NamespacedSha256FromCID derives the Namespaced hash from the given CID.
