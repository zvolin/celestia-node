package edstest

import (
	"crypto/rand"
	"testing"

	"github.com/stretchr/testify/require"
	coretypes "github.com/tendermint/tendermint/types"

<<<<<<< HEAD
	appshares "github.com/celestiaorg/celestia-app/pkg/shares"
	"github.com/celestiaorg/celestia-app/pkg/wrapper"
=======
	"github.com/celestiaorg/celestia-app/v2/app"
	"github.com/celestiaorg/celestia-app/v2/app/encoding"
	"github.com/celestiaorg/celestia-app/v2/pkg/appconsts"
	"github.com/celestiaorg/celestia-app/v2/pkg/da"
	"github.com/celestiaorg/celestia-app/v2/pkg/user"
	"github.com/celestiaorg/celestia-app/v2/pkg/wrapper"
	"github.com/celestiaorg/celestia-app/v2/test/util/blobfactory"
	"github.com/celestiaorg/celestia-app/v2/test/util/testfactory"
	"github.com/celestiaorg/celestia-app/v2/x/blob/types"
	"github.com/celestiaorg/go-square/blob"
	"github.com/celestiaorg/go-square/namespace"
	"github.com/celestiaorg/go-square/shares"
	"github.com/celestiaorg/go-square/square"
>>>>>>> 0dac7600
	"github.com/celestiaorg/nmt"
	"github.com/celestiaorg/rsmt2d"

	"github.com/celestiaorg/celestia-node/share"
	"github.com/celestiaorg/celestia-node/share/sharetest"
)

<<<<<<< HEAD
func RandByzantineEDS(t testing.TB, odsSize int, options ...nmt.Option) *rsmt2d.ExtendedDataSquare {
	eds := RandEDS(t, odsSize)
=======
const (
	accountName = "test-account"
	testChainID = "private"
)

func RandByzantineEDS(t testing.TB, size int, options ...nmt.Option) *rsmt2d.ExtendedDataSquare {
	eds := RandEDS(t, size)
>>>>>>> 0dac7600
	shares := eds.Flattened()
	copy(share.GetData(shares[0]), share.GetData(shares[1])) // corrupting eds
	eds, err := rsmt2d.ImportExtendedDataSquare(
		shares,
		share.DefaultRSMT2DCodec(),
		wrapper.NewConstructor(uint64(odsSize), options...),
	)
	require.NoError(t, err, "failure to recompute the extended data square")
	return eds
}

// RandEDS generates EDS filled with the random data with the given size for original square.
func RandEDS(t testing.TB, odsSize int) *rsmt2d.ExtendedDataSquare {
	shares := sharetest.RandShares(t, odsSize*odsSize)
	eds, err := rsmt2d.ComputeExtendedDataSquare(
		shares,
		share.DefaultRSMT2DCodec(),
		wrapper.NewConstructor(uint64(odsSize)),
	)
	require.NoError(t, err, "failure to recompute the extended data square")
	return eds
}

// RandEDSWithTailPadding generates EDS of given ODS size filled with randomized and tail padding shares.
func RandEDSWithTailPadding(t testing.TB, odsSize, padding int) *rsmt2d.ExtendedDataSquare {
	shares := sharetest.RandShares(t, odsSize*odsSize)
	for i := len(shares) - padding; i < len(shares); i++ {
		paddingShare := appshares.TailPaddingShare()
		shares[i] = paddingShare.ToBytes()
	}

	eds, err := rsmt2d.ComputeExtendedDataSquare(
		shares,
		share.DefaultRSMT2DCodec(),
		wrapper.NewConstructor(uint64(odsSize)),
	)
	require.NoError(t, err, "failure to recompute the extended data square")
	return eds
}

// RandEDSWithNamespace generates EDS with given square size. Returned EDS will have
// namespacedAmount of shares with the given namespace.
func RandEDSWithNamespace(
	t testing.TB,
	namespace share.Namespace,
	namespacedAmount, odsSize int,
) (*rsmt2d.ExtendedDataSquare, *share.AxisRoots) {
	shares := sharetest.RandSharesWithNamespace(t, namespace, namespacedAmount, odsSize*odsSize)
	eds, err := rsmt2d.ComputeExtendedDataSquare(
		shares,
		share.DefaultRSMT2DCodec(),
		wrapper.NewConstructor(uint64(odsSize)),
	)
	require.NoError(t, err, "failure to recompute the extended data square")
	roots, err := share.NewAxisRoots(eds)
	require.NoError(t, err)
<<<<<<< HEAD
	return eds, roots
}

// RandomAxisRoots generates random share.AxisRoots for the given eds size.
func RandomAxisRoots(t testing.TB, edsSize int) *share.AxisRoots {
	roots := make([][]byte, edsSize*2)
	for i := range roots {
		root := make([]byte, edsSize)
		_, err := rand.Read(root)
		require.NoError(t, err)
		roots[i] = root
	}

	rows := roots[:edsSize]
	cols := roots[edsSize:]
	return &share.AxisRoots{
		RowRoots:    rows,
		ColumnRoots: cols,
	}
=======
	return eds, dah
}

// GenerateTestBlock generates a set of test blocks with a specific blob size and number of
// transactions
func GenerateTestBlock(
	t *testing.T,
	blobSize, numberOfTransactions int,
) (
	[]*types.MsgPayForBlobs,
	[]*blob.Blob,
	[]namespace.Namespace,
	*rsmt2d.ExtendedDataSquare,
	coretypes.Txs,
	*da.DataAvailabilityHeader,
	[]byte,
) {
	nss, msgs, blobs, coreTxs := createTestBlobTransactions(
		t,
		numberOfTransactions,
		blobSize,
	)

	txs := make(coretypes.Txs, 0)
	txs = append(txs, coreTxs...)
	dataSquare, err := square.Construct(
		txs.ToSliceOfBytes(),
		appconsts.SquareSizeUpperBound(appconsts.LatestVersion),
		appconsts.SubtreeRootThreshold(appconsts.LatestVersion),
	)
	require.NoError(t, err)

	// erasure the data square which we use to create the data root.
	eds, err := da.ExtendShares(shares.ToBytes(dataSquare))
	require.NoError(t, err)

	// create the new data root by creating the data availability header (merkle
	// roots of each row and col of the erasure data).
	dah, err := da.NewDataAvailabilityHeader(eds)
	require.NoError(t, err)
	dataRoot := dah.Hash()

	return msgs, blobs, nss, eds, coreTxs, &dah, dataRoot
}

// createTestBlobTransactions generates a set of transactions that can be added to a blob.
// The number of transactions dictates the number of PFBs that will be returned.
// The size refers to the size of the data contained in the PFBs in bytes.
func createTestBlobTransactions(
	t *testing.T,
	numberOfTransactions, size int,
) ([]namespace.Namespace, []*types.MsgPayForBlobs, []*blob.Blob, []coretypes.Tx) {
	nss := make([]namespace.Namespace, 0)
	msgs := make([]*types.MsgPayForBlobs, 0)
	blobs := make([]*blob.Blob, 0)
	coreTxs := make([]coretypes.Tx, 0)
	config := encoding.MakeConfig(app.ModuleEncodingRegisters...)
	keyring := testfactory.TestKeyring(config.Codec, accountName)
	account := user.NewAccount(accountName, 0, 0)
	signer, err := user.NewSigner(keyring, config.TxConfig, testChainID, appconsts.LatestVersion, account)
	require.NoError(t, err)

	for i := 0; i < numberOfTransactions; i++ {
		ns, msg, blob, coreTx := createTestBlobTransaction(t, signer, size+i*1000)
		nss = append(nss, ns)
		msgs = append(msgs, msg)
		blobs = append(blobs, blob)
		coreTxs = append(coreTxs, coreTx)
	}

	return nss, msgs, blobs, coreTxs
}

// createTestBlobTransaction creates a test blob transaction using a specific signer and a specific
// PFB size. The size is in bytes.
func createTestBlobTransaction(
	t *testing.T,
	signer *user.Signer,
	size int,
) (namespace.Namespace, *types.MsgPayForBlobs, *blob.Blob, coretypes.Tx) {
	ns := namespace.RandomBlobNamespace()
	account := signer.Account(accountName)
	msg, b := blobfactory.RandMsgPayForBlobsWithNamespaceAndSigner(account.Address().String(), ns, size)
	cTx, _, err := signer.CreatePayForBlobs(accountName, []*blob.Blob{b})
	require.NoError(t, err)
	return ns, msg, b, cTx
>>>>>>> 0dac7600
}<|MERGE_RESOLUTION|>--- conflicted
+++ resolved
@@ -1,16 +1,11 @@
 package edstest
 
 import (
-	"crypto/rand"
 	"testing"
 
 	"github.com/stretchr/testify/require"
 	coretypes "github.com/tendermint/tendermint/types"
 
-<<<<<<< HEAD
-	appshares "github.com/celestiaorg/celestia-app/pkg/shares"
-	"github.com/celestiaorg/celestia-app/pkg/wrapper"
-=======
 	"github.com/celestiaorg/celestia-app/v2/app"
 	"github.com/celestiaorg/celestia-app/v2/app/encoding"
 	"github.com/celestiaorg/celestia-app/v2/pkg/appconsts"
@@ -24,7 +19,6 @@
 	"github.com/celestiaorg/go-square/namespace"
 	"github.com/celestiaorg/go-square/shares"
 	"github.com/celestiaorg/go-square/square"
->>>>>>> 0dac7600
 	"github.com/celestiaorg/nmt"
 	"github.com/celestiaorg/rsmt2d"
 
@@ -32,10 +26,6 @@
 	"github.com/celestiaorg/celestia-node/share/sharetest"
 )
 
-<<<<<<< HEAD
-func RandByzantineEDS(t testing.TB, odsSize int, options ...nmt.Option) *rsmt2d.ExtendedDataSquare {
-	eds := RandEDS(t, odsSize)
-=======
 const (
 	accountName = "test-account"
 	testChainID = "private"
@@ -43,84 +33,34 @@
 
 func RandByzantineEDS(t testing.TB, size int, options ...nmt.Option) *rsmt2d.ExtendedDataSquare {
 	eds := RandEDS(t, size)
->>>>>>> 0dac7600
 	shares := eds.Flattened()
 	copy(share.GetData(shares[0]), share.GetData(shares[1])) // corrupting eds
-	eds, err := rsmt2d.ImportExtendedDataSquare(
-		shares,
+	eds, err := rsmt2d.ImportExtendedDataSquare(shares,
 		share.DefaultRSMT2DCodec(),
-		wrapper.NewConstructor(uint64(odsSize), options...),
-	)
+		wrapper.NewConstructor(uint64(size),
+			options...))
 	require.NoError(t, err, "failure to recompute the extended data square")
 	return eds
 }
 
 // RandEDS generates EDS filled with the random data with the given size for original square.
-func RandEDS(t testing.TB, odsSize int) *rsmt2d.ExtendedDataSquare {
-	shares := sharetest.RandShares(t, odsSize*odsSize)
-	eds, err := rsmt2d.ComputeExtendedDataSquare(
-		shares,
-		share.DefaultRSMT2DCodec(),
-		wrapper.NewConstructor(uint64(odsSize)),
-	)
+func RandEDS(t testing.TB, size int) *rsmt2d.ExtendedDataSquare {
+	shares := sharetest.RandShares(t, size*size)
+	eds, err := rsmt2d.ComputeExtendedDataSquare(shares, share.DefaultRSMT2DCodec(), wrapper.NewConstructor(uint64(size)))
 	require.NoError(t, err, "failure to recompute the extended data square")
 	return eds
 }
 
-// RandEDSWithTailPadding generates EDS of given ODS size filled with randomized and tail padding shares.
-func RandEDSWithTailPadding(t testing.TB, odsSize, padding int) *rsmt2d.ExtendedDataSquare {
-	shares := sharetest.RandShares(t, odsSize*odsSize)
-	for i := len(shares) - padding; i < len(shares); i++ {
-		paddingShare := appshares.TailPaddingShare()
-		shares[i] = paddingShare.ToBytes()
-	}
-
-	eds, err := rsmt2d.ComputeExtendedDataSquare(
-		shares,
-		share.DefaultRSMT2DCodec(),
-		wrapper.NewConstructor(uint64(odsSize)),
-	)
-	require.NoError(t, err, "failure to recompute the extended data square")
-	return eds
-}
-
-// RandEDSWithNamespace generates EDS with given square size. Returned EDS will have
-// namespacedAmount of shares with the given namespace.
 func RandEDSWithNamespace(
 	t testing.TB,
 	namespace share.Namespace,
-	namespacedAmount, odsSize int,
-) (*rsmt2d.ExtendedDataSquare, *share.AxisRoots) {
-	shares := sharetest.RandSharesWithNamespace(t, namespace, namespacedAmount, odsSize*odsSize)
-	eds, err := rsmt2d.ComputeExtendedDataSquare(
-		shares,
-		share.DefaultRSMT2DCodec(),
-		wrapper.NewConstructor(uint64(odsSize)),
-	)
+	size int,
+) (*rsmt2d.ExtendedDataSquare, *share.Root) {
+	shares := sharetest.RandSharesWithNamespace(t, namespace, size*size)
+	eds, err := rsmt2d.ComputeExtendedDataSquare(shares, share.DefaultRSMT2DCodec(), wrapper.NewConstructor(uint64(size)))
 	require.NoError(t, err, "failure to recompute the extended data square")
-	roots, err := share.NewAxisRoots(eds)
+	dah, err := share.NewRoot(eds)
 	require.NoError(t, err)
-<<<<<<< HEAD
-	return eds, roots
-}
-
-// RandomAxisRoots generates random share.AxisRoots for the given eds size.
-func RandomAxisRoots(t testing.TB, edsSize int) *share.AxisRoots {
-	roots := make([][]byte, edsSize*2)
-	for i := range roots {
-		root := make([]byte, edsSize)
-		_, err := rand.Read(root)
-		require.NoError(t, err)
-		roots[i] = root
-	}
-
-	rows := roots[:edsSize]
-	cols := roots[edsSize:]
-	return &share.AxisRoots{
-		RowRoots:    rows,
-		ColumnRoots: cols,
-	}
-=======
 	return eds, dah
 }
 
@@ -207,5 +147,4 @@
 	cTx, _, err := signer.CreatePayForBlobs(accountName, []*blob.Blob{b})
 	require.NoError(t, err)
 	return ns, msg, b, cTx
->>>>>>> 0dac7600
 }